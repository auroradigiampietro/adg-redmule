--- conflicted
+++ resolved
@@ -77,16 +77,9 @@
         for (int d = 0; d < D; d++)
           z_buffer_q[d][w] <= (w < W - 1) ? z_buffer_q[d][w+1] : '0;
       end
-<<<<<<< HEAD
 	  end else if (ctrl_i.load && ctrl_i.y_valid) begin
 	    for (int d = 0; d < D; d++)
 	      z_buffer_q[D - d - 1][w_index] <= (d < depth && w_index < y_width) ? y_buffer_i[d*BITW+:BITW] : '0;
-
-=======
-    end else if (ctrl_i.load && ctrl_i.y_valid) begin
-      for (int d = 0; d < D; d++)
-        z_buffer_q[D - d - 1][w_index] <= (d < depth) ? y_buffer_i[d*BITW+:BITW] : '0;
->>>>>>> 79566a4d
     end else
       z_buffer_q <= z_buffer_q;
   end
@@ -138,15 +131,9 @@
 always_comb begin : store_shift_rst
   rst_store     = 1'b0;
   flags_o.empty = 1'b0;
-<<<<<<< HEAD
   if (store_shift == W) begin
   	rst_store     = 1'b1;
   	flags_o.empty = 1'b1;
-=======
-  if (store_shift == W ) begin
-    rst_store     = 1'b1;
-    flags_o.empty = 1'b1;
->>>>>>> 79566a4d
   end else begin
     rst_store     = 1'b0;
     flags_o.empty = 1'b0;
